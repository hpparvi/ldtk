"""
Limb darkening toolkit
Copyright (C) 2015  Hannu Parviainen <hpparvi@gmail.com>

This program is free software; you can redistribute it and/or modify
it under the terms of the GNU General Public License as published by
the Free Software Foundation; either version 2 of the License, or
(at your option) any later version.

This program is distributed in the hope that it will be useful,
but WITHOUT ANY WARRANTY; without even the implied warranty of
MERCHANTABILITY or FITNESS FOR A PARTICULAR PURPOSE.  See the
GNU General Public License for more details.

You should have received a copy of the GNU General Public License along
with this program; if not, write to the Free Software Foundation, Inc.,
51 Franklin Street, Fifth Floor, Boston, MA 02110-1301 USA.
"""

from functools import partial
from scipy.interpolate import LinearNDInterpolator as NDI
from scipy.interpolate import interp1d
from scipy.optimize import fmin

from .ldmodel import LinearModel, QuadraticModel, SquareRootModel, NonlinearModel, GeneralModel, models
from .client import Client
from .core import *

def load_ldpset(filename):
    with open(filename, 'rb') as fin:
        return LDPSet(load(fin), load(fin), load(fin))

# Main classes
# ============
class LDPSet(object):
    """Limb darkening profile set

    Parameters
    ----------
    filters : list
        List of Filter-instances defining the passbands
    mu : array_like
        Array of mu values
    ldp_samples : list
        A list containing arrays of limb darkening profile samples for each filter

    """
    def __init__(self, filters, mu, ldp_samples):
        self._filters  = filters
        self._nfilters = len(filters)
        self._mu       = mu
        self._z        = sqrt(1-mu**2)
        self._ldps     = ldp_samples
        self._mean     = array([ldp_samples[i,:,:].mean(0) for i in range(self._nfilters)])
        self._std      = array([ldp_samples[i,:,:].std(0)  for i in range(self._nfilters)])
        self._samples  = {m.abbr:[] for m in models.values()}

        self._ldps_orig = self._ldps.copy()
        self._mu_orig   = self._mu.copy()
        self._z_orig    = self._z.copy()
        self._mean_orig = self._mean.copy()
        self._std_orig  = self._std.copy()

        self._limb_i   = abs(diff(self._mean_orig.mean(0))).argmax()
        self._limb_z   = self._z_orig[self._limb_i]
        self._limb_mu  = sqrt(1.-self._z_orig[self._limb_i]**2)
        self.redefine_limb()

        self._lnl     = zeros(self._nfilters)
        self.set_uncertainty_multiplier(1.)
        self._update()

        self.lnlike_ln = partial(self._lnlike, ldmodel=LinearModel)
        self.lnlike_qd = partial(self._lnlike, ldmodel=QuadraticModel)
        self.lnlike_sq = partial(self._lnlike, ldmodel=SquareRootModel)
        self.lnlike_nl = partial(self._lnlike, ldmodel=NonlinearModel)
        self.lnlike_ge = partial(self._lnlike, ldmodel=GeneralModel)
        self.lnlike_p2 = partial(self._lnlike, ldmodel=Power2Model)

        self.coeffs_ln = partial(self._coeffs, ldmodel=LinearModel)
        self.coeffs_qd = partial(self._coeffs, ldmodel=QuadraticModel)
        self.coeffs_sq = partial(self._coeffs, ldmodel=SquareRootModel)
        self.coeffs_nl = partial(self._coeffs, ldmodel=NonlinearModel)
        self.coeffs_ge = partial(self._coeffs, ldmodel=GeneralModel)
        self.coeffs_p2 = partial(self._coeffs, ldmodel=Power2Model)

        self.lnlike_ln.__doc__ = "Linear limb darkening model\n(coeffs, join=True, flt=None)"
        self.lnlike_qd.__doc__ = "Quadratic limb darkening model\n(coeffs, join=True, flt=None)"
        self.lnlike_sq.__doc__ = "Square root limb darkening model\n(coeffs, join=True, flt=None)"
        self.lnlike_nl.__doc__ = "Nonlinear limb darkening model\n(coeffs, join=True, flt=None)"
        self.lnlike_ge.__doc__ = "General limb darkening model\n(coeffs, join=True, flt=None)"
        self.lnlike_p2.__doc__ = "Power-2 limb darkening model\n(coeffs, join=True, flt=None)"

        self.coeffs_ln.__doc__ = "Estimate the linear limb darkening model coefficients, see LPDSet._coeffs for details."
        self.coeffs_qd.__doc__ = "Estimate the quadratic limb darkening model coefficients, see LPDSet._coeffs for details."
        self.coeffs_sq.__doc__ = "Estimate the square root limb darkening model coefficients, see LPDSet._coeffs for details."
        self.coeffs_nl.__doc__ = "Estimate the nonlinear limb darkening model coefficients, see LPDSet._coeffs for details."
        self.coeffs_ge.__doc__ = "Estimate the general limb darkening model coefficients, see LPDSet._coeffs for details."
        self.coeffs_p2.__doc__ = "Estimate the power-2 limb darkening model coefficients, see LPDSet._coeffs for details."


    def save(self, filename):
        """Saves the LDPSet as a pickle

        Parameters
        ----------
        filename : string
            Filename
        """
        with open(filename, 'wb') as f:
            dump(self._filters, f)
            dump(self._mu_orig, f)
            dump(self._ldps_orig, f)


    def _update(self):
        self._nmu      = self._mu.size
        self._lnc1    = -0.5*self._nmu*log(TWO_PI)                    ## 1st ln likelihood term
        self._lnc2    = [-log(self._em*e).sum() for e in self._std]   ## 2nd ln likelihood term
        self._err2    = [(self._em*e)**2 for e in self._std]          ## variances


    def set_limb_z(self, z):
        """Set the z value that defines the edge of the stellar disk

        Parameters
        ----------
        z : float
            The z that defines the edge of the stellar disk
        """
        self._limb_z = z
        self._limb_i = argmin(abs(self._z_orig-z))
        self._limb_mu = sqrt(1.-z**2)
        self.reset_sampling()


    def set_limb_mu(self, mu):
        self._limb_mu = mu
        self._limb_i  = argmin(abs(self._mu_orig-mu))
        self._limb_z = sqrt(1.-mu**2)
        self.reset_sampling()


    def redefine_limb(self):
        self._z  = self._z_orig[self._limb_i:] / self._limb_z
        self._mu = sqrt(1.-self._z**2)
        self._ldps = self._ldps_orig[:,:,self._limb_i:].copy()
        self._mean = self._mean_orig[:,self._limb_i:].copy()
        self._std  = self._std_orig[:,self._limb_i:].copy()


    def set_uncertainty_multiplier(self, em):
        self._em      = em
        self._update()


    def reset_sampling(self):
        self.redefine_limb()
        self._update()


    def resample_linear_z(self, nz=100):
        self.resample(z=linspace(0,1,nz))


    def resample_linear_mu(self, nmu=100):
        self.resample(mu=linspace(0,1,nmu))


    def resample(self, mu=None, z=None):
        muc = self._mu.copy()
        if z is not None:
            self._z  = z
            self._mu = sqrt(1-self._z**2)
        elif mu is not None:
            self._mu = mu
            self._z  = sqrt(1-self._mu**2)

        self._mean = array([interp1d(muc, f, kind='cubic')(self._mu) for f in self._mean])
        self._std  = array([interp1d(muc, f, kind='cubic')(self._mu) for f in self._std])
        self._update()


    def _coeffs(self, return_cm=False, do_mc=False, n_mc_samples=20000, mc_thin=25, mc_burn=25,
                ldmodel=QuadraticModel, ngc=4):
        """
        Estimate the limb darkening coefficients and their uncertainties for a given limb darkening  model.

        Parameters

          return_cm    bool     returns the full covariance matrix if set true, otherwise returns
                                the std of the likelihood distribution for each parameter.

          do_mc        bool     estimates the coefficient uncertainties using MCMC sampling

          n_mc_samples int      number of MCMC iterations to run if MCMC is used

          mc_thin      int      MCMC chain thinning factor

          mc_burn      int      MCMC chain burn in

          ldmodel      LDModel  limb darkening model to fit
        """
        npar = ldmodel.npar or ngc
        qcs  = [fmin(lambda pv:-self._lnlike(pv, flt=iflt, ldmodel=ldmodel), 0.1*ones(npar), disp=0) for iflt in range(self._nfilters)]
        covs = []
        for iflt, qc in enumerate(qcs):
            s = zeros(npar)
            for ic in range(npar):
                s[ic] = (1./sqrt(-dx2(lambda x:self._lnlike(x, flt=iflt, ldmodel=ldmodel), qc, 1e-5, dim=ic)))

            ## Simple MCMC uncertainty estimation
            ## ----------------------------------
            if do_mc:
                logl  = zeros(n_mc_samples)
                chain = zeros([n_mc_samples,npar])

                chain[0,:] = qc
                logl[0]    = self._lnlike(chain[0], flt=iflt, ldmodel=ldmodel)

                for i in range(1,n_mc_samples):
                    pos_t  = multivariate_normal(chain[i-1], diag(s**2))
                    logl_t = self._lnlike(pos_t, flt=iflt, ldmodel=ldmodel)
                    if uniform() < exp(logl_t-logl[i-1]):
                        chain[i,:] = pos_t
                        logl[i]    = logl_t
                    else:
                        chain[i,:] = chain[i-1,:]
                        logl[i]    = logl[i-1]
                self._samples[ldmodel.abbr].append(chain)
                ch = chain[mc_burn::mc_thin,:]

                if return_cm:
                    covs.append(cov(ch, rowvar=0))
                else:
                    covs.append(sqrt(cov(ch, rowvar=0)) if npar == 1 else sqrt(cov(ch, rowvar=0).diagonal()))

            else:
                if return_cm:
                    covs.append(s**2 if npar == 1 else diag(s**2))
                else:
                    covs.append(s)

        return array(qcs), array(covs)


    def _lnlike(self, ldcs, joint=True, flt=None, ldmodel=QuadraticModel):
        if flt is None:
            for fid, ldc in enumerate(asarray(ldcs).reshape([self._nfilters,-1])):
                model = ldmodel.evaluate(self._mu, ldc)
                self._lnl[fid] = self._lnc1 + self._lnc2[fid] -0.5*((self._mean[fid]-model)**2/self._err2[fid]).sum()
            return self._lnl.sum() if joint else self._lnl
        else:
            model = ldmodel.evaluate(self._mu, asarray(ldcs))
            self._lnl[flt] = self._lnc1 + self._lnc2[flt] -0.5*((self._mean[flt]-model)**2/self._err2[flt]).sum()
            return self._lnl[flt]


    @property
    def profile_averages(self):
        """The average limb darkening profiles for each passband
        """
        return self._mean


    @property
    def profile_uncertainties(self):
        """The limb darkening profile uncertainties for each passband
        """
        return self._std


class LDPSetCreator(object):
<<<<<<< HEAD
    def __init__(self, teff, logg, z, filters,
                 qe=None, limits=None, offline_mode=False,
                 force_download=False, verbose=False, cache=None):
        """Creates a limb darkening profile set (LDPSet).
=======
    """Creates a limb darkening profile set.
>>>>>>> 57a10727

    Parameters
    ----------
    teff : tuple or 1D ndarray
        Effective stellar temperature either as a (value, uncertainty) tuple
        or a 1D ndarray of posterior samples.

    logg : tuple or 1D ndarray
        Log g either as a (value, uncertainty) tuple or a 1D ndarray of posterior
        samples.

    metal : tuple or 1D ndarray
        Stellar metallicity (z) either as a  (value, uncertainty) tuple or a
        1D ndarray of posterior samples.

    filters : list of Filter instances
        List of filters defining the passbands for which to calculate the
        stellar intensity profiles.

    offline_mode : bool, optional
        If True, skips any attempts to connect to the FTP server, and uses only cached
        files.

    force_download: bool, optional
        Download all the files from the FTP server, including the ones already in cache.

    verbose : bool

    cache : str, optional
        Path to the cache directory.
    """
    def __init__(self, teff, logg, z, filters,
                 qe=None, limits=None, offline_mode=False,
                 force_download=False, verbose=False, cache=None):

        self.teff  = teff
        self.logg  = logg
        self.metal = z

        def set_lims(ms_or_samples, pts, plims=[0.135,100-0.135] ):
            if len(ms_or_samples) > 2:
                return a_lims_hilo(pts, *percentile(ms_or_samples, plims))
            else:
                return a_lims(pts, *ms_or_samples)

        if not limits:
            teff_lims  = set_lims(teff, TEFF_POINTS)
            logg_lims  = set_lims(logg, LOGG_POINTS)
            metal_lims = set_lims(z,    Z_POINTS)
        else:
            teff_lims, logg_lims, metal_lims = limits

        if verbose:
            print("Teff limits: " + str(teff_lims))
            print("logg limits: " + str(logg_lims))
            print("Fe/H limits: " + str(metal_lims))

        self.client   = c = Client(limits=[teff_lims, logg_lims, metal_lims], cache=cache)
        self.files    = self.client.local_filenames
        self.filters  = filters
        self.nfiles   = len(self.files)
        self.nfilters = len(filters)
        self.qe       = qe or (lambda wl: 1.)

        if is_root and not offline_mode:
            self.client.download_uncached_files(force=force_download)
        if with_mpi:
            comm.Barrier()

        ## Initialize the basic arrays
        ## ---------------------------
        with pf.open(self.files[0]) as hdul:
            wl0  = hdul[0].header['crval1'] * 1e-1 # Wavelength at d[:,0] [nm]
            dwl  = hdul[0].header['cdelt1'] * 1e-1 # Delta wavelength     [nm]
            nwl  = hdul[0].header['naxis1']        # Number of wl samples
            wl   = wl0 + arange(nwl)*dwl
            self.mu   = hdul[1].data
            self.z    = sqrt(1-self.mu**2)
            self.nmu  = self.mu.size

        ## Read in the fluxes
        ## ------------------
        self.fluxes   = zeros([self.nfilters, self.nfiles, self.nmu])
        for fid,f in enumerate(self.filters):
            w = f(wl) * self.qe(wl)
            for did,df in enumerate(self.files):
                self.fluxes[fid,did,:]  = (pf.getdata(df)*w).mean(1)
                self.fluxes[fid,did,:] /= self.fluxes[fid,did,-1]

        ## Create n_filter interpolators
        ## -----------------------------
        points = array([[f.teff,f.logg,f.z] for f in self.client.files])
        self.itps = [NDI(points, self.fluxes[i,:,:]) for i in range(self.nfilters)]


    def create_profiles(self, nsamples=100, teff=None, logg=None, metal=None):
        """Creates a set of limb darkening profiles

           Parameters
           ----------
           nsamples : int number of limb darkening profiles
           teff  : array_like [optional]
           logg  : array_like [optional]
           metal : array_like [optional]

           Notes
           -----
           Teff, logg, and z are by default read in from the previously-created
           object. However, alternative posterior distributions can be passed in via
           (teff_in, logg_in, metal_in).
        """

        def sample(a,b):
            return a if a is not None else (b if len(b)!=2 else normal(*b, size=nsamples))

        teff  = sample(teff,  self.teff)
        logg  = sample(logg,  self.logg)
        metal = sample(metal, self.metal)

        minsize = min(nsamples, min(map(len, [teff, logg, metal])))
        samples = ones([minsize,3])
        samples[:,0] = clip(teff,  *self.client.teffl)[:minsize]
        samples[:,1] = clip(logg,  *self.client.loggl)[:minsize]
        samples[:,2] = clip(metal, *self.client.zl)[:minsize]

        self.ldp_samples = zeros([self.nfilters, minsize, self.nmu])
        for iflt in range(self.nfilters):
            self.ldp_samples[iflt,:,:] = self.itps[iflt](samples)

        return LDPSet(self.filter_names, self.mu, self.ldp_samples)

    @property
    def filter_names(self):
        return [f.name for f in self.filters]<|MERGE_RESOLUTION|>--- conflicted
+++ resolved
@@ -271,14 +271,7 @@
 
 
 class LDPSetCreator(object):
-<<<<<<< HEAD
-    def __init__(self, teff, logg, z, filters,
-                 qe=None, limits=None, offline_mode=False,
-                 force_download=False, verbose=False, cache=None):
-        """Creates a limb darkening profile set (LDPSet).
-=======
     """Creates a limb darkening profile set.
->>>>>>> 57a10727
 
     Parameters
     ----------
